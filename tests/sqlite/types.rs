use sqlx::sqlite::{Sqlite, SqliteRow};
use sqlx_core::row::Row;
use sqlx_test::new;
use sqlx_test::test_type;

test_type!(null<Option<i32>>(Sqlite,
    "NULL" == None::<i32>
));

test_type!(bool(Sqlite, "FALSE" == false, "TRUE" == true));

test_type!(i32(Sqlite, "94101" == 94101_i32));

test_type!(i64(Sqlite, "9358295312" == 9358295312_i64));

// NOTE: This behavior can be surprising. Floating-point parameters are widening to double which can
//       result in strange rounding.
test_type!(f32(Sqlite, "3.1410000324249268" == 3.141f32 as f64 as f32));

test_type!(f64(Sqlite, "939399419.1225182" == 939399419.1225182_f64));

test_type!(str<String>(Sqlite,
    "'this is foo'" == "this is foo",
    "cast(x'7468697320006973206E756C2D636F6E7461696E696E67' as text)" == "this \0is nul-containing",
    "''" == ""
));

test_type!(bytes<Vec<u8>>(Sqlite,
    "X'DEADBEEF'"
        == vec![0xDE_u8, 0xAD, 0xBE, 0xEF],
    "X''"
        == Vec::<u8>::new(),
    "X'0000000052'"
        == vec![0_u8, 0, 0, 0, 0x52]
));

#[cfg(feature = "json")]
mod json_tests {
    use super::*;
    use serde_json::{json, Value as JsonValue};
    use sqlx::types::Json;
    use sqlx_test::test_type;

    test_type!(json<JsonValue>(
        Sqlite,
        "'\"Hello, World\"'" == json!("Hello, World"),
        "'\"😎\"'" == json!("😎"),
        "'\"🙋‍♀️\"'" == json!("🙋‍♀️"),
        "'[\"Hello\",\"World!\"]'" == json!(["Hello", "World!"])
    ));

    #[derive(serde::Deserialize, serde::Serialize, Debug, PartialEq)]
    struct Friend {
        name: String,
        age: u32,
    }

    test_type!(json_struct<Json<Friend>>(
        Sqlite,
        "\'{\"name\":\"Joe\",\"age\":33}\'" == Json(Friend { name: "Joe".to_string(), age: 33 })
    ));

    // NOTE: This is testing recursive (and transparent) usage of the `Json` wrapper. You don't
    //       need to wrap the Vec in Json<_> to make the example work.

    #[derive(Debug, PartialEq, serde::Serialize, serde::Deserialize)]
    struct Customer {
        json_column: Json<Vec<i64>>,
    }

    test_type!(json_struct_json_column<Json<Customer>>(
        Sqlite,
        "\'{\"json_column\":[1,2]}\'" == Json(Customer { json_column: Json(vec![1, 2]) })
    ));

    #[sqlx_macros::test]
    async fn it_json_extracts() -> anyhow::Result<()> {
        let mut conn = new::<Sqlite>().await?;

        let value = sqlx::query("select JSON_EXTRACT(JSON('{ \"number\": 42 }'), '$.number') = ?1")
            .bind(42_i32)
            .try_map(|row: SqliteRow| row.try_get::<bool, _>(0))
            .fetch_one(&mut conn)
            .await?;

        assert_eq!(true, value);

        Ok(())
    }
}

#[cfg(feature = "chrono")]
mod chrono {
    use super::*;
    use sqlx::types::chrono::{DateTime, FixedOffset, NaiveDate, NaiveDateTime, TimeZone, Utc};

    test_type!(chrono_naive_date_time<NaiveDateTime>(Sqlite,
        "datetime('2019-01-02 05:10:20')" == NaiveDate::from_ymd(2019, 1, 2).and_hms(5, 10, 20)
    ));

    test_type!(chrono_date_time_utc<DateTime::<Utc>>(Sqlite,
        "datetime('1996-12-20T00:39:57+00:00')" == Utc.ymd(1996, 12, 20).and_hms(0, 39, 57)
    ));

    test_type!(chrono_date_time_fixed_offset<DateTime::<FixedOffset>>(Sqlite,
        "datetime('2016-11-08T03:50:23-05:00')" == FixedOffset::west(5 * 3600).ymd(2016, 11, 08).and_hms(3, 50, 23)
    ));
}

<<<<<<< HEAD
=======
#[cfg(feature = "bstr")]
mod bstr {
    use super::*;
    use sqlx::types::bstr::BString;

    test_type!(bstring<BString>(Sqlite, 
        "cast('abc123' as blob)" == BString::from(&b"abc123"[..]),
        "x'0001020304'" == BString::from(&b"\x00\x01\x02\x03\x04"[..])
    ));
}

#[cfg(feature = "git2")]
mod git2 {
    use super::*;
    use sqlx::types::git2::Oid;

    test_type!(oid<Oid>(
        Sqlite,
        "x'0000000000000000000000000000000000000000'" == Oid::zero(),
        "x'000102030405060708090a0b0c0d0e0f10111213'"
            == Oid::from_str("000102030405060708090a0b0c0d0e0f10111213").unwrap()
    ));
}

>>>>>>> 4f261b73
#[cfg(feature = "uuid")]
test_type!(uuid<sqlx::types::Uuid>(Sqlite,
    "x'b731678f636f4135bc6f19440c13bd19'"
        == sqlx::types::Uuid::parse_str("b731678f-636f-4135-bc6f-19440c13bd19").unwrap(),
    "x'00000000000000000000000000000000'"
        == sqlx::types::Uuid::parse_str("00000000-0000-0000-0000-000000000000").unwrap()
));

#[cfg(feature = "uuid")]
test_type!(uuid_hyphenated<sqlx::types::uuid::adapter::Hyphenated>(Sqlite,
    "'b731678f-636f-4135-bc6f-19440c13bd19'"
        == sqlx::types::Uuid::parse_str("b731678f-636f-4135-bc6f-19440c13bd19").unwrap().to_hyphenated(),
    "'00000000-0000-0000-0000-000000000000'"
        == sqlx::types::Uuid::parse_str("00000000-0000-0000-0000-000000000000").unwrap().to_hyphenated()
));<|MERGE_RESOLUTION|>--- conflicted
+++ resolved
@@ -107,8 +107,6 @@
     ));
 }
 
-<<<<<<< HEAD
-=======
 #[cfg(feature = "bstr")]
 mod bstr {
     use super::*;
@@ -133,7 +131,6 @@
     ));
 }
 
->>>>>>> 4f261b73
 #[cfg(feature = "uuid")]
 test_type!(uuid<sqlx::types::Uuid>(Sqlite,
     "x'b731678f636f4135bc6f19440c13bd19'"
